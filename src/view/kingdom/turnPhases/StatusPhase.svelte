<script lang="ts">
   import { kingdomState } from '../../../stores/kingdom';
   import { gameState, markPhaseStepCompleted, isPhaseStepCompleted } from '../../../stores/gameState';
   
   // Constants
   const MAX_FAME = 3;
   
   // Check if steps are completed
   $: gainFameCompleted = isPhaseStepCompleted('gain-fame');
   $: applyModifiersCompleted = isPhaseStepCompleted('apply-modifiers');
   
   // Check if fame is at maximum
   $: fameAtMax = $kingdomState.fame >= MAX_FAME;
   
   function gainFame() {
      // Gain 1 Fame (max 3)
      kingdomState.update(state => {
         if (state.fame < MAX_FAME) {
            state.fame = Math.min(state.fame + 1, MAX_FAME);
         }
         return state;
      });
      markPhaseStepCompleted('gain-fame');
   }
   
   function applyOngoingModifiers() {
      // Apply ongoing modifiers
      kingdomState.update(state => {
         state.ongoingModifiers.forEach(modifier => {
            modifier.effect(state);
            if (modifier.duration > 0) {
               modifier.remainingTurns--;
            }
         });
         // Remove expired modifiers
         state.ongoingModifiers = state.ongoingModifiers.filter(
            m => m.duration === -1 || m.remainingTurns > 0
         );
         return state;
      });
      markPhaseStepCompleted('apply-modifiers');
   }
</script>

<<<<<<< HEAD
<div>
   <h3 class="tw-text-xl tw-font-bold tw-text-primary tw-mb-5">Phase I: Kingdom Status</h3>
   
   <div class="tw-space-y-3 tw-mb-5">
      <!-- Gain Fame Step -->
      <div class="tw-card {gainFameCompleted ? 'tw-bg-success/10' : 'tw-bg-base-200'}">
         <div class="tw-card-body tw-p-4">
            <button 
               on:click={gainFame} 
               disabled={gainFameCompleted}
               class="tw-btn {gainFameCompleted ? 'tw-btn-success' : 'tw-btn-primary'} tw-w-fit"
            >
               {#if gainFameCompleted}
                  <i class="fas fa-check"></i>
               {:else}
                  <i class="fas fa-star"></i>
               {/if}
               Gain 1 Fame
            </button>
            <p class="tw-text-sm tw-text-base-content/60 tw-mt-2">
               Your kingdom gains 1 Fame point this turn.
=======
<div class="status-phase">

   <div class="phase-steps">
      <div class="phase-step fame-step" class:completed={gainFameCompleted}>
         <!-- Centered Fame Display -->
         <div class="fame-container">
            <div class="fame-stars-display">
               <div class="fame-stars">
                  {#each Array(MAX_FAME) as _, i}
                     <i 
                        class="{i < $kingdomState.fame ? 'fas' : 'far'} fa-star star-icon" 
                        class:filled={i < $kingdomState.fame}
                     ></i>
                  {/each}
               </div>
               <p class="fame-count">Fame: {$kingdomState.fame} / {MAX_FAME}</p>
            </div>
            
            <button 
               on:click={gainFame} 
               disabled={gainFameCompleted || fameAtMax}
               class="step-button"
            >
               {#if gainFameCompleted}
                  <i class="fas fa-check"></i>
                  Fame Gained
               {:else if fameAtMax}
                  <i class="fas fa-star"></i>
                  Fame at Maximum
               {:else}
                  <i class="fas fa-star"></i>
                  Gain 1 Fame
               {/if}
            </button>
            
            <p class="step-description">
               {#if fameAtMax}
                  Your kingdom has achieved maximum fame!
               {:else}
                  Your kingdom gains 1 Fame point this turn.
               {/if}
>>>>>>> 7771326c
            </p>
         </div>
      </div>
      
<<<<<<< HEAD
      <!-- Apply Modifiers Step -->
      <div class="tw-card {applyModifiersCompleted ? 'tw-bg-success/10' : 'tw-bg-base-200'}">
         <div class="tw-card-body tw-p-4">
            <button 
               on:click={applyOngoingModifiers} 
               disabled={applyModifiersCompleted}
               class="tw-btn {applyModifiersCompleted ? 'tw-btn-success' : 'tw-btn-primary'} tw-w-fit"
            >
               {#if applyModifiersCompleted}
                  <i class="fas fa-check"></i>
               {:else}
                  <i class="fas fa-magic"></i>
               {/if}
               Apply Ongoing Modifiers
            </button>
            <p class="tw-text-sm tw-text-base-content/60 tw-mt-2">
               Apply all ongoing effects and reduce their duration.
            </p>
         </div>
      </div>
   </div>
   
   <!-- Phase Summary -->
   <div class="tw-alert tw-alert-info">
      <div>
         <h4 class="tw-font-bold">Current Status:</h4>
         <div class="tw-flex tw-gap-4 tw-mt-2">
            <span class="tw-badge tw-badge-lg tw-badge-secondary">
               Fame: {$kingdomState.fame}
            </span>
            <span class="tw-badge tw-badge-lg tw-badge-accent">
               Active Modifiers: {$kingdomState.ongoingModifiers.length}
            </span>
         </div>
      </div>
   </div>
</div>
=======
      <div class="phase-step" class:completed={applyModifiersCompleted}>
         <button 
            on:click={applyOngoingModifiers} 
            disabled={applyModifiersCompleted}
            class="step-button"
         >
            {#if applyModifiersCompleted}
               <i class="fas fa-check"></i>
            {:else}
               <i class="fas fa-magic"></i>
            {/if}
            Apply Ongoing Modifiers
         </button>
         <p class="step-description">Apply all ongoing effects and reduce their duration.</p>
         
         {#if $kingdomState.ongoingModifiers.length > 0}
            <div class="modifiers-list">
               <h5>Active Modifiers:</h5>
               <ul>
                  {#each $kingdomState.ongoingModifiers as modifier}
                     <li class="modifier-item">
                        <strong>{modifier.name}</strong>
                        {#if modifier.description}
                           <span class="modifier-description">: {modifier.description}</span>
                        {/if}
                        {#if modifier.duration > 0}
                           <span class="modifier-duration">({modifier.remainingTurns} turns remaining)</span>
                        {/if}
                     </li>
                  {/each}
               </ul>
            </div>
         {/if}
      </div>
   </div>
   
   <div class="phase-summary">
      <h4>Phase Summary:</h4>
      <p>Current Fame: {$kingdomState.fame} / {MAX_FAME}</p>
      <p>Active Modifiers: {$kingdomState.ongoingModifiers.length}</p>
      {#if $kingdomState.ongoingModifiers.length > 0}
         <p class="modifier-count">
            {$kingdomState.ongoingModifiers.filter(m => m.duration > 0).length} temporary, 
            {$kingdomState.ongoingModifiers.filter(m => m.duration === -1).length} permanent
         </p>
      {/if}
   </div>
</div>

<style lang="scss">
   
   .fame-step {
      text-align: center;
   }
   
   .fame-container {
      display: flex;
      flex-direction: column;
      align-items: center;
      gap: 15px;
   }
   
   .fame-stars-display {
      display: flex;
      flex-direction: column;
      align-items: center;
      gap: 8px;
      padding: 15px 25px;
      background: linear-gradient(135deg, 
         rgba(15, 15, 17, 0.4), 
         rgba(24, 24, 27, 0.3));
      border-radius: var(--radius-lg);
      border: 1px solid var(--border-subtle);
   }
   
   .fame-stars {
      display: flex;
      gap: 12px;
      justify-content: center;
      align-items: center;
   }
   
   .star-icon {
      font-size: 48px;
      transition: all 0.3s ease;
      color: var(--color-gray-600);
      
      &.filled {
         color: var(--color-amber-light);
         text-shadow: 
            0 0 20px rgba(251, 191, 36, 0.4),
            0 2px 4px rgba(0, 0, 0, 0.3);
         transform: scale(1.05);
         
         &:hover {
            transform: scale(1.1) rotate(5deg);
         }
      }
      
      &:not(.filled) {
         opacity: 0.3;
         
         &:hover {
            opacity: 0.5;
            transform: scale(1.05);
         }
      }
   }
   
   .fame-count {
      margin: 0;
      color: var(--color-amber-light);
      font-size: var(--type-label-size);
      font-weight: var(--type-label-weight);
      line-height: var(--type-label-line);
      letter-spacing: var(--type-label-spacing);
      text-transform: uppercase;
   }
   
   .phase-steps {
      display: flex;
      flex-direction: column;
      gap: 15px;
      margin-bottom: 20px;
   }
   
   .phase-step {
      background: rgba(0, 0, 0, 0.05);
      padding: 15px;
      border-radius: var(--radius-md);
      border: 1px solid var(--border-subtle);
      transition: all 0.2s ease;
      
      &.completed {
         background: rgba(34, 197, 94, 0.1);
         border-color: var(--color-green-border);
      }
      
      &:hover:not(.completed) {
         background: rgba(0, 0, 0, 0.08);
         border-color: var(--border-default);
      }
   }
   
   .step-button {
      padding: 10px 16px;
      background: var(--btn-secondary-bg);
      color: var(--text-primary);
      border: 1px solid var(--border-medium);
      border-radius: var(--radius-md);
      cursor: pointer;
      font-size: var(--type-button-size);
      font-weight: var(--type-button-weight);
      line-height: var(--type-button-line);
      letter-spacing: var(--type-button-spacing);
      display: inline-flex;
      align-items: center;
      justify-content: center;
      gap: 8px;
      transition: all var(--transition-fast);
      margin: 0 auto;
      
      &:hover:not(:disabled) {
         background: var(--btn-secondary-hover);
         border-color: var(--border-strong);
         transform: translateY(-1px);
         box-shadow: var(--shadow-md);
      }
      
      &:disabled {
         opacity: var(--opacity-disabled);
         cursor: not-allowed;
         background: var(--color-gray-700);
      }
      
      i {
         font-size: 1em;
      }
   }
   
   .step-description {
      margin: 10px 0 0 0;
      color: var(--text-tertiary);
      font-size: var(--type-body-size);
      line-height: var(--type-body-line);
   }
   
   .modifiers-list {
      margin-top: 15px;
      padding: 12px;
      background: rgba(0, 0, 0, 0.1);
      border-radius: var(--radius-md);
      border-left: 3px solid var(--color-amber);
      
      h5 {
         margin: 0 0 8px 0;
         color: var(--color-amber-light);
         font-size: var(--type-heading-3-size);
         font-weight: var(--type-heading-3-weight);
         line-height: var(--type-heading-3-line);
      }
      
      ul {
         margin: 0;
         padding-left: 20px;
         list-style-type: none;
      }
   }
   
   .modifier-item {
      margin: 6px 0;
      color: var(--text-secondary);
      font-size: var(--type-body-size);
      line-height: var(--type-body-line);
      position: relative;
      
      &::before {
         content: "▸";
         position: absolute;
         left: -15px;
         color: var(--color-amber);
      }
      
      strong {
         color: var(--text-primary);
         font-weight: 600;
      }
      
      .modifier-description {
         color: var(--text-secondary);
      }
      
      .modifier-duration {
         color: var(--color-amber);
         font-size: var(--font-xs);
         margin-left: 4px;
         font-style: italic;
      }
   }
   
   .phase-summary {
      background: linear-gradient(135deg,
         rgba(var(--color-gray-850), 0.5),
         rgba(var(--color-gray-800), 0.3));
      padding: 15px;
      border-radius: var(--radius-md);
      border: 1px solid var(--border-subtle);
      
      h4 {
         margin: 0 0 10px 0;
         color: var(--text-primary);
         font-size: var(--type-heading-2-size);
         font-weight: var(--type-heading-2-weight);
         line-height: var(--type-heading-2-line);
      }
      
      p {
         margin: 5px 0;
         color: var(--text-secondary);
         font-size: var(--type-body-size);
         line-height: var(--type-body-line);
         
         &.modifier-count {
            font-size: var(--type-body-size);
            color: var(--text-tertiary);
            font-style: italic;
         }
      }
   }
</style>
>>>>>>> 7771326c
<|MERGE_RESOLUTION|>--- conflicted
+++ resolved
@@ -42,29 +42,6 @@
    }
 </script>
 
-<<<<<<< HEAD
-<div>
-   <h3 class="tw-text-xl tw-font-bold tw-text-primary tw-mb-5">Phase I: Kingdom Status</h3>
-   
-   <div class="tw-space-y-3 tw-mb-5">
-      <!-- Gain Fame Step -->
-      <div class="tw-card {gainFameCompleted ? 'tw-bg-success/10' : 'tw-bg-base-200'}">
-         <div class="tw-card-body tw-p-4">
-            <button 
-               on:click={gainFame} 
-               disabled={gainFameCompleted}
-               class="tw-btn {gainFameCompleted ? 'tw-btn-success' : 'tw-btn-primary'} tw-w-fit"
-            >
-               {#if gainFameCompleted}
-                  <i class="fas fa-check"></i>
-               {:else}
-                  <i class="fas fa-star"></i>
-               {/if}
-               Gain 1 Fame
-            </button>
-            <p class="tw-text-sm tw-text-base-content/60 tw-mt-2">
-               Your kingdom gains 1 Fame point this turn.
-=======
 <div class="status-phase">
 
    <div class="phase-steps">
@@ -106,50 +83,10 @@
                {:else}
                   Your kingdom gains 1 Fame point this turn.
                {/if}
->>>>>>> 7771326c
             </p>
          </div>
       </div>
       
-<<<<<<< HEAD
-      <!-- Apply Modifiers Step -->
-      <div class="tw-card {applyModifiersCompleted ? 'tw-bg-success/10' : 'tw-bg-base-200'}">
-         <div class="tw-card-body tw-p-4">
-            <button 
-               on:click={applyOngoingModifiers} 
-               disabled={applyModifiersCompleted}
-               class="tw-btn {applyModifiersCompleted ? 'tw-btn-success' : 'tw-btn-primary'} tw-w-fit"
-            >
-               {#if applyModifiersCompleted}
-                  <i class="fas fa-check"></i>
-               {:else}
-                  <i class="fas fa-magic"></i>
-               {/if}
-               Apply Ongoing Modifiers
-            </button>
-            <p class="tw-text-sm tw-text-base-content/60 tw-mt-2">
-               Apply all ongoing effects and reduce their duration.
-            </p>
-         </div>
-      </div>
-   </div>
-   
-   <!-- Phase Summary -->
-   <div class="tw-alert tw-alert-info">
-      <div>
-         <h4 class="tw-font-bold">Current Status:</h4>
-         <div class="tw-flex tw-gap-4 tw-mt-2">
-            <span class="tw-badge tw-badge-lg tw-badge-secondary">
-               Fame: {$kingdomState.fame}
-            </span>
-            <span class="tw-badge tw-badge-lg tw-badge-accent">
-               Active Modifiers: {$kingdomState.ongoingModifiers.length}
-            </span>
-         </div>
-      </div>
-   </div>
-</div>
-=======
       <div class="phase-step" class:completed={applyModifiersCompleted}>
          <button 
             on:click={applyOngoingModifiers} 
@@ -419,5 +356,4 @@
          }
       }
    }
-</style>
->>>>>>> 7771326c
+</style>