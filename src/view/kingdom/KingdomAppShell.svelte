<script lang="ts">
   import { getContext, onMount } from 'svelte';
   import { ApplicationShell }   from '#runtime/svelte/component/application';
   
   // Stores
   import { kingdomState, updateKingdomStat }     from '../../stores/kingdom';
   import { uiState, setSelectedTab }             from '../../stores/ui';
   
   // Import territory service for syncing
   import { territoryService }                    from '../../services/territory';
   
   // Components
   import ContentSelector from './components/ContentSelector.svelte';
   import KingdomStats    from './components/KingdomStats.svelte';
   
   // Tab components
   import TurnTab         from './tabs/TurnTab.svelte';
   import TerritoryTab    from './tabs/TerritoryTab.svelte';
   import SettlementsTab  from './tabs/SettlementsTab.svelte';
   import FactionsTab     from './tabs/FactionsTab.svelte';
   import ModifiersTab    from './tabs/ModifiersTab.svelte';
   import NotesTab        from './tabs/NotesTab.svelte';
   import SettingsTab     from './tabs/SettingsTab.svelte';
   
   import type { KingdomApp } from './KingdomApp';

   /**
    * Application shell contract. Export the `elementRoot` from `ApplicationShell`.
    */
   export let elementRoot: HTMLElement;

   /**
    * Trigger for refreshing data
    */
   export let refreshTrigger: number = 0;

<<<<<<< HEAD
// Settings view state is managed internally, removed unused export

=======
>>>>>>> 7771326c
   // Get external context
   const { actorId, application } = getContext<KingdomApp.External>('#external');
   
   // Perform initial sync when the app opens
   onMount(() => {
      console.log('Kingdom UI opened - performing initial sync...');
      
      // Sync territory data from Kingmaker if available
      if (territoryService.isKingmakerAvailable()) {
         const result = territoryService.syncFromKingmaker();
         console.log('Initial Kingmaker sync result:', result);
         
         if (result.success) {
            console.log(`Successfully synced ${result.hexesSynced} hexes and ${result.settlementsSynced} settlements`);
            // Only show notification if there's actual data
            if (result.hexesSynced > 0 || result.settlementsSynced > 0) {
               // @ts-ignore
               ui.notifications?.info(`Territory loaded: ${result.hexesSynced} hexes, ${result.settlementsSynced} settlements`);
            }
         } else if (result.error) {
            console.error('Failed to sync from Kingmaker:', result.error);
            // Don't show error notification on initial load unless there's a real error
            // (not just "module not available")
            if (!result.error.includes('not available')) {
               // @ts-ignore
               ui.notifications?.warn(`Territory sync failed: ${result.error}`);
            }
         }
      } else {
         console.log('Kingmaker module not available - running without territory sync');
      }
   });

   // Reactive statement for refresh
   $: if (refreshTrigger) {
      console.log('Refreshing kingdom data...');
      
      // Sync territory data from Kingmaker if available
      if (territoryService.isKingmakerAvailable()) {
         const result = territoryService.syncFromKingmaker();
         console.log('Kingmaker sync result:', result);
         
         if (result.success) {
            console.log(`Successfully synced ${result.hexesSynced} hexes and ${result.settlementsSynced} settlements`);
            // Show success notification
            // @ts-ignore
            ui.notifications?.info(`Territory synced: ${result.hexesSynced} hexes, ${result.settlementsSynced} settlements`);
         } else {
            console.error('Failed to sync from Kingmaker:', result.error);
            // @ts-ignore
            ui.notifications?.warn(`Territory sync failed: ${result.error}`);
         }
      } else {
         console.log('Kingmaker module not available for sync');
      }
   }

   // Settings view state
   let showSettingsView = false;
   
   // Handle tab selection
   function handleTabChange(tab: string) {
      showSettingsView = false;
      setSelectedTab(tab as any);
   }
   
   // Handle settings button click
   function handleOpenSettings() {
      showSettingsView = true;
   }
</script>

<!-- This is necessary for Svelte to generate accessors TRL can access for `elementRoot` -->
<svelte:options accessors={true}/>

<!-- ApplicationShell provides the popOut / application shell frame, header bar, content areas -->
<ApplicationShell bind:elementRoot>
   <main class="kingdom-container" style="display: flex; flex-direction: column; height: 100%;">
      <!-- Kingdom Header with Tab Selection -->
      <div class="kingdom-header" style="background: rgba(35, 34, 30, 0.5); padding: 8px;">
         <ContentSelector 
            selectedTab={showSettingsView ? 'settings' : $uiState.selectedTab} 
            on:tabChange={(e) => handleTabChange(e.detail)}
            on:openSettings={handleOpenSettings}
         />
      </div>
      
      <!-- Main Content Area -->
      <div class="kingdom-body" style="display: flex; flex: 1; min-height: 0;">
         <!-- Left Sidebar: Kingdom Stats - Fixed 320px width -->
         <div class="kingdom-sidebar" style="width: 320px; background: rgba(35, 34, 30, 0.5); overflow-y: auto;">
            <KingdomStats />
         </div>
         
         <!-- Main Content Area with Tab Content -->
         <div class="kingdom-main" style="flex: 1; background: rgba(35, 34, 30, 0.5); padding: 12px; overflow-y: auto;">
            {#if showSettingsView}
               <SettingsTab />
            {:else if $uiState.selectedTab === 'turn'}
               <TurnTab />
            {:else if $uiState.selectedTab === 'territory'}
               <TerritoryTab />
            {:else if $uiState.selectedTab === 'settlements'}
               <SettlementsTab />
            {:else if $uiState.selectedTab === 'factions'}
               <FactionsTab />
            {:else if $uiState.selectedTab === 'modifiers'}
               <ModifiersTab />
            {:else if $uiState.selectedTab === 'notes'}
               <NotesTab />
            {/if}
         </div>
      </div>

      <!-- Error/Success Messages using DaisyUI alerts -->
      {#if $uiState.errorMessage}
         <div class="tw-alert tw-alert-error tw-fixed tw-bottom-5 tw-right-5 tw-w-auto tw-max-w-md tw-shadow-lg">
            <i class="fas fa-exclamation-triangle"></i>
            <span>{$uiState.errorMessage}</span>
         </div>
      {/if}
      
      {#if $uiState.successMessage}
         <div class="tw-alert tw-alert-success tw-fixed tw-bottom-5 tw-right-5 tw-w-auto tw-max-w-md tw-shadow-lg">
            <i class="fas fa-check-circle"></i>
            <span>{$uiState.successMessage}</span>
         </div>
      {/if}
   </main>
<<<<<<< HEAD
</ApplicationShell>
=======
</ApplicationShell>

<style>
   /* Import our CSS variables for consistent theming */
   @import '../../styles/variables.css';
   @import '../../styles/typography.css';
   
   /* Standard Svelte component styling using CSS variables */
   .kingdom-container {
      display: flex;
      flex-direction: column;
      height: 100%;
      gap: 0.5rem;
      padding: 0rem;
      background-color: var(--bg-base);
      color: var(--text-primary);
   }

   .kingdom-header {
      flex: 0 0 auto;
      padding: 0.5rem;
      background: var(--bg-elevated);
      border-radius: 0.375rem;
      color: var(--text-primary);
   }

   .kingdom-body {
      flex: 1;
      display: flex;
      gap: 0.5rem;
      min-height: 0; /* Important for scrolling */
   }

   .kingdom-sidebar {
      flex: 0 0 250px;
      background: var(--bg-surface);
      border-radius: 0.375rem;
      overflow-y: auto;
   }

   .kingdom-main {
      flex: 1;
      background: var(--bg-surface);
      border-radius: 0.375rem;
      padding: 0.5rem;
      overflow-y: auto;
   }

   .message {
      position: absolute;
      bottom: 20px;
      right: 20px;
      padding: 10px 15px;
      border-radius: 5px;
      display: flex;
      align-items: center;
      gap: 10px;
      animation: slideIn 0.3s ease-out;
      z-index: 1000;
   }

   .message.error {
      background: var(--color-danger);
      opacity: 0.9;
      color: white;
   }

   .message.success {
      background: var(--color-success);
      opacity: 0.9;
      color: white;
   }

   .message i {
      font-size: 1.2em;
   }

   @keyframes slideIn {
      from {
         transform: translateX(100%);
         opacity: 0;
      }
      to {
         transform: translateX(0);
         opacity: 1;
      }
   }
   
   /* Override Foundry's window styles for our app specifically */
   :global(.pf2e-reignmaker .window-content) {
      background: var(--bg-base) !important;
      color: var(--text-primary) !important;

   }
   
   :global(.pf2e-reignmaker .window-header) {
      background: var(--gradient-header) !important;
   }
</style>
>>>>>>> 7771326c
<|MERGE_RESOLUTION|>--- conflicted
+++ resolved
@@ -34,11 +34,6 @@
     */
    export let refreshTrigger: number = 0;
 
-<<<<<<< HEAD
-// Settings view state is managed internally, removed unused export
-
-=======
->>>>>>> 7771326c
    // Get external context
    const { actorId, application } = getContext<KingdomApp.External>('#external');
    
@@ -116,9 +111,9 @@
 
 <!-- ApplicationShell provides the popOut / application shell frame, header bar, content areas -->
 <ApplicationShell bind:elementRoot>
-   <main class="kingdom-container" style="display: flex; flex-direction: column; height: 100%;">
+   <main class="kingdom-container">
       <!-- Kingdom Header with Tab Selection -->
-      <div class="kingdom-header" style="background: rgba(35, 34, 30, 0.5); padding: 8px;">
+      <div class="kingdom-header">
          <ContentSelector 
             selectedTab={showSettingsView ? 'settings' : $uiState.selectedTab} 
             on:tabChange={(e) => handleTabChange(e.detail)}
@@ -127,14 +122,14 @@
       </div>
       
       <!-- Main Content Area -->
-      <div class="kingdom-body" style="display: flex; flex: 1; min-height: 0;">
-         <!-- Left Sidebar: Kingdom Stats - Fixed 320px width -->
-         <div class="kingdom-sidebar" style="width: 320px; background: rgba(35, 34, 30, 0.5); overflow-y: auto;">
+      <div class="kingdom-body">
+         <!-- Left Sidebar: Kingdom Stats -->
+         <div class="kingdom-sidebar">
             <KingdomStats />
          </div>
          
          <!-- Main Content Area with Tab Content -->
-         <div class="kingdom-main" style="flex: 1; background: rgba(35, 34, 30, 0.5); padding: 12px; overflow-y: auto;">
+         <div class="kingdom-main">
             {#if showSettingsView}
                <SettingsTab />
             {:else if $uiState.selectedTab === 'turn'}
@@ -153,24 +148,21 @@
          </div>
       </div>
 
-      <!-- Error/Success Messages using DaisyUI alerts -->
+      <!-- Error/Success Messages -->
       {#if $uiState.errorMessage}
-         <div class="tw-alert tw-alert-error tw-fixed tw-bottom-5 tw-right-5 tw-w-auto tw-max-w-md tw-shadow-lg">
+         <div class="message error">
             <i class="fas fa-exclamation-triangle"></i>
-            <span>{$uiState.errorMessage}</span>
+            {$uiState.errorMessage}
          </div>
       {/if}
       
       {#if $uiState.successMessage}
-         <div class="tw-alert tw-alert-success tw-fixed tw-bottom-5 tw-right-5 tw-w-auto tw-max-w-md tw-shadow-lg">
+         <div class="message success">
             <i class="fas fa-check-circle"></i>
-            <span>{$uiState.successMessage}</span>
+            {$uiState.successMessage}
          </div>
       {/if}
    </main>
-<<<<<<< HEAD
-</ApplicationShell>
-=======
 </ApplicationShell>
 
 <style>
@@ -269,5 +261,4 @@
    :global(.pf2e-reignmaker .window-header) {
       background: var(--gradient-header) !important;
    }
-</style>
->>>>>>> 7771326c
+</style>