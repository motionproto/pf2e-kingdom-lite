--- conflicted
+++ resolved
@@ -63,22 +63,10 @@
    $: totalWorksites = foodProduction + lumberProduction + stoneProduction + oreProduction;
 </script>
 
-<div class="tw-flex tw-flex-col tw-h-full">
+<div class="kingdom-stats-container">
    <!-- Kingdom Name Header -->
-   <div class="tw-bg-primary tw-p-3 tw-rounded-t">
+   <div class="kingdom-name-header">
       {#if !isEditingName}
-<<<<<<< HEAD
-         <div class="tw-flex tw-items-center tw-justify-between">
-            <h3 class="tw-text-primary-content tw-text-xl tw-font-modesto tw-m-0">{kingdomName}</h3>
-            <button 
-               class="tw-btn tw-btn-ghost tw-btn-sm tw-btn-circle"
-               on:click={() => isEditingName = true}
-               title="Edit kingdom name"
-            >
-               <i class="fa-solid fa-pen-fancy tw-text-primary-content"></i>
-            </button>
-         </div>
-=======
          <h3>{kingdomName}</h3>
          <button 
             class="edit-btn"
@@ -92,7 +80,6 @@
          >
             <i class="fa-solid fa-pen-fancy"></i>
          </button>
->>>>>>> 7771326c
       {:else}
          <input
             bind:this={nameInputElement}
@@ -102,27 +89,11 @@
                if (e.key === 'Escape') cancelEditName();
             }}
             on:blur={saveKingdomName}
-<<<<<<< HEAD
-            class="tw-input tw-input-bordered tw-input-sm tw-w-full tw-bg-base-100 tw-text-base-content"
-=======
             aria-label="Kingdom name"
->>>>>>> 7771326c
          />
       {/if}
    </div>
    
-<<<<<<< HEAD
-   <div class="tw-flex-1 tw-overflow-y-auto tw-p-3 tw-space-y-3">
-      
-      <!-- Core Trackers -->
-      <div class="tw-card tw-bg-base-300 tw-card-compact">
-         <div class="tw-card-body">
-            <h4 class="tw-card-title tw-text-sm tw-border-b tw-border-secondary tw-pb-2">Turn {$kingdomState.currentTurn}</h4>
-            
-            <div class="tw-stat-custom">
-               <span class="tw-text-sm">Fame:</span>
-               <div class="tw-join">
-=======
    <div class="kingdom-stats-scrollable">
       <div class="kingdom-stats-content">
          
@@ -132,41 +103,25 @@
             <div class="stat-item">
                <span class="stat-label">Fame:</span>
                <div class="fame-controls">
->>>>>>> 7771326c
                   <button 
-                     class="tw-btn tw-btn-xs tw-join-item" 
+                     class="stat-adjust-button" 
                      on:click={() => adjustFame(-1)}
                      disabled={$kingdomState.fame <= 0}
+                     title="Decrease Fame"
                   >
                      <i class="fas fa-minus"></i>
                   </button>
-                  <div class="tw-join-item tw-px-3 tw-bg-base-200 tw-flex tw-items-center">
-                     <span class="tw-font-bold">{$kingdomState.fame}</span>
-                  </div>
+                  <span class="stat-value fame-value">{$kingdomState.fame}</span>
                   <button 
-                     class="tw-btn tw-btn-xs tw-join-item" 
+                     class="stat-adjust-button" 
                      on:click={() => adjustFame(1)}
                      disabled={$kingdomState.fame >= 3}
+                     title="Increase Fame"
                   >
                      <i class="fas fa-plus"></i>
                   </button>
                </div>
             </div>
-<<<<<<< HEAD
-            
-            <div class="tw-stat-custom">
-               <span class="tw-text-sm">Gold:</span>
-               <span class="tw-badge tw-badge-lg tw-badge-warning">{$kingdomState.resources.get('gold') || 0}</span>
-            </div>
-            
-            <div class="tw-stat-custom">
-               <span class="tw-text-sm">War Status:</span>
-               <select 
-                  class="tw-select tw-select-bordered tw-select-xs tw-max-w-xs" 
-                  on:change={toggleWarStatus} 
-                  value={isAtWar ? 'war' : 'peace'}
-               >
-=======
             <div class="stat-item">
                <span class="stat-label">Gold:</span>
                <span class="stat-value">{$kingdomState.resources.get('gold') || 0}</span>
@@ -174,38 +129,11 @@
             <div class="stat-item">
                <label for="war-status-select" class="stat-label">War Status:</label>
                <select id="war-status-select" class="kingdom-select" on:change={toggleWarStatus} value={isAtWar ? 'war' : 'peace'}>
->>>>>>> 7771326c
                   <option value="peace">Peace</option>
                   <option value="war">War</option>
                </select>
             </div>
          </div>
-<<<<<<< HEAD
-      </div>
-      
-      <!-- Unrest -->
-      <div class="tw-card tw-bg-base-300 tw-card-compact">
-         <div class="tw-card-body">
-            <h4 class="tw-card-title tw-text-sm tw-border-b tw-border-secondary tw-pb-2">Unrest</h4>
-            
-            <div class="tw-stat-custom">
-               <span class="tw-text-sm">Current Unrest:</span>
-               <span class="tw-badge {$kingdomState.unrest > 5 ? 'tw-badge-error' : 'tw-badge-neutral'}">
-                  {$kingdomState.unrest}
-               </span>
-            </div>
-            
-            {#if $kingdomState.imprisonedUnrest > 0}
-               <div class="tw-stat-custom">
-                  <span class="tw-text-sm">Imprisoned:</span>
-                  <span class="tw-badge tw-badge-ghost">{$kingdomState.imprisonedUnrest}</span>
-               </div>
-            {/if}
-            
-            <div class="tw-stat-custom">
-               <span class="tw-text-sm">From Size:</span>
-               <span class="tw-text-warning">+{sizeUnrest}</span>
-=======
          
          <!-- Unrest -->
          <div class="stat-group">
@@ -223,28 +151,8 @@
             <div class="stat-item">
                <span class="stat-label">From Size:</span>
                <span class="stat-value">+{sizeUnrest}</span>
->>>>>>> 7771326c
-            </div>
-            
+            </div>
             {#if isAtWar}
-<<<<<<< HEAD
-               <div class="tw-stat-custom">
-                  <span class="tw-text-sm">From War:</span>
-                  <span class="tw-text-error">+{warUnrest}</span>
-               </div>
-            {/if}
-            
-            <div class="tw-stat-custom">
-               <span class="tw-text-sm">Structure Bonus:</span>
-               <span class="tw-text-success">-{structureBonus}</span>
-            </div>
-            
-            <div class="tw-divider tw-my-2"></div>
-            
-            <div class="tw-stat-custom">
-               <span class="tw-text-sm tw-font-bold">Per Turn:</span>
-               <span class="tw-badge {unrestPerTurn > 0 ? 'tw-badge-error' : unrestPerTurn < 0 ? 'tw-badge-success' : 'tw-badge-neutral'}">
-=======
                <div class="stat-item">
                   <span class="stat-label">From War:</span>
                   <span class="stat-value danger">+{warUnrest}</span>
@@ -257,100 +165,10 @@
             <div class="stat-item">
                <span class="stat-label">Per Turn:</span>
                <span class="stat-value" class:danger={unrestPerTurn > 0} class:positive={unrestPerTurn < 0}>
->>>>>>> 7771326c
                   {unrestPerTurn >= 0 ? '+' : ''}{unrestPerTurn}
                </span>
             </div>
          </div>
-<<<<<<< HEAD
-      </div>
-      
-      <!-- Kingdom Size -->
-      <div class="tw-card tw-bg-base-300 tw-card-compact">
-         <div class="tw-card-body">
-            <h4 class="tw-card-title tw-text-sm tw-border-b tw-border-secondary tw-pb-2">Kingdom Size</h4>
-            
-            <div class="tw-stat-custom">
-               <span class="tw-text-sm">Hexes Claimed:</span>
-               <span class="tw-badge tw-badge-info">{$kingdomState.size}</span>
-            </div>
-            
-            <div class="tw-stat-custom">
-               <span class="tw-text-sm">Total Settlements:</span>
-               <span class="tw-font-bold">{$kingdomState.settlements.length}</span>
-            </div>
-            
-            <div class="tw-divider tw-my-1"></div>
-            
-            <div class="tw-grid tw-grid-cols-2 tw-gap-2">
-               <div class="tw-stat-custom">
-                  <span class="tw-text-xs">Villages:</span>
-                  <span class="tw-text-sm tw-font-semibold">{$kingdomState.settlements.filter(s => s.tier === 'Village').length}</span>
-               </div>
-               <div class="tw-stat-custom">
-                  <span class="tw-text-xs">Towns:</span>
-                  <span class="tw-text-sm tw-font-semibold">{$kingdomState.settlements.filter(s => s.tier === 'Town').length}</span>
-               </div>
-               <div class="tw-stat-custom">
-                  <span class="tw-text-xs">Cities:</span>
-                  <span class="tw-text-sm tw-font-semibold">{$kingdomState.settlements.filter(s => s.tier === 'City').length}</span>
-               </div>
-               <div class="tw-stat-custom">
-                  <span class="tw-text-xs">Metropolises:</span>
-                  <span class="tw-text-sm tw-font-semibold">{$kingdomState.settlements.filter(s => s.tier === 'Metropolis').length}</span>
-               </div>
-            </div>
-         </div>
-      </div>
-      
-      <!-- Resources -->
-      <div class="tw-card tw-bg-base-300 tw-card-compact">
-         <div class="tw-card-body">
-            <h4 class="tw-card-title tw-text-sm tw-border-b tw-border-secondary tw-pb-2">Resources</h4>
-            
-            <!-- Food Section -->
-            <div class="tw-alert tw-alert-info tw-py-2">
-               <div class="tw-w-full">
-                  <div class="tw-font-bold tw-text-sm tw-mb-2">Food</div>
-                  <div class="tw-space-y-1">
-                     <div class="tw-stat-custom">
-                        <span class="tw-text-xs">Current:</span>
-                        <span class="tw-badge tw-badge-sm">{$kingdomState.resources.get('food') || 0}</span>
-                     </div>
-                     <div class="tw-stat-custom">
-                        <span class="tw-text-xs">Farmlands:</span>
-                        <span class="tw-text-sm">{foodProduction}</span>
-                     </div>
-                     <div class="tw-stat-custom">
-                        <span class="tw-text-xs">Production:</span>
-                        <span class="tw-text-sm tw-text-success">{foodProduction * 2}/turn</span>
-                     </div>
-                  </div>
-               </div>
-            </div>
-            
-            <!-- Resource Income -->
-            <div class="tw-mt-3">
-               <div class="tw-font-bold tw-text-sm tw-mb-2">Resource Income</div>
-               <div class="tw-grid tw-grid-cols-3 tw-gap-2">
-                  <div class="tw-card tw-bg-base-200 tw-text-center tw-py-2">
-                     <div class="tw-text-xs tw-text-base-content/70">Lumber</div>
-                     <div class="tw-font-bold">{$kingdomState.resources.get('lumber') || 0}</div>
-                  </div>
-                  <div class="tw-card tw-bg-base-200 tw-text-center tw-py-2">
-                     <div class="tw-text-xs tw-text-base-content/70">Stone</div>
-                     <div class="tw-font-bold">{$kingdomState.resources.get('stone') || 0}</div>
-                  </div>
-                  <div class="tw-card tw-bg-base-200 tw-text-center tw-py-2">
-                     <div class="tw-text-xs tw-text-base-content/70">Ore</div>
-                     <div class="tw-font-bold">{$kingdomState.resources.get('ore') || 0}</div>
-                  </div>
-               </div>
-               
-               <div class="tw-stat-custom tw-mt-2">
-                  <span class="tw-text-sm">Total Worksites:</span>
-                  <span class="tw-badge tw-badge-primary">{totalWorksites}</span>
-=======
          
          <!-- Kingdom Size -->
          <div class="stat-group">
@@ -415,16 +233,11 @@
                <div class="stat-item">
                   <span class="stat-label">Total Worksites:</span>
                   <span class="stat-value">{totalWorksites}</span>
->>>>>>> 7771326c
                </div>
             </div>
          </div>
+         
       </div>
-<<<<<<< HEAD
-      
-   </div>
-</div>
-=======
    </div>
 </div>
 
@@ -699,5 +512,4 @@
    .kingdom-stats-scrollable::-webkit-scrollbar-thumb:hover {
       background: var(--color-primary-hover);
    }
-</style>
->>>>>>> 7771326c
+</style>